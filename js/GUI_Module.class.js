/*
 * POOL
 *
 * Module.class.js created at 10.12.21, 12:29
 *
 * @author Alexander Manhart <alexander@manhart-it.de>
 */

class GUI_Module
{
    name = '';
    className = this.constructor.name;

    /**
     * @param {string} name of module
     */
    constructor(name)
    {
        this.name = name;

        // 10.02.2022, AM, sometimes the edge has an undefined className (especially when we put new versions live)
        if(typeof this.className == 'undefined') {
            if(!window['pool_GUI_Module_unknown_className']) {
                alert('An unknown error has occurred in your browser. Please try to clear the browser cache. Key combination is: '+
                    'Ctrl+Shift+Del. ' + String.fromCharCode(10) + 'If this does not help, contact our IT (software developers).');
            }
            window['pool_GUI_Module_unknown_className'] = 1;
        }

        Weblication.getInstance().registerModule(this);
    }

    /**
     * @abstract
     */
    init(options = {})
    {
        // console.debug(this.getName()+'.init called');
    }

    /**
     * returns the name of the module
     *
     * @returns {string}
     */
    getName()
    {
        return this.name;
    }

    /**
     * returns the className of the module
     *
     * @returns {string}
     */
    getClassName()
    {
        return this.className;
    }

    /**
     * @param {Response} response
     * @return {Promise<*>}
     */
    async parseAjaxResponse(response)
    {
        // if a body response exists, parse and extract the possible properties
        let json;
        let text = await response.text();
        try {
            json = JSON.parse(text);
        }
        catch(e) {
<<<<<<< HEAD
            console.error('Unparsed text', text);
            throw e;
=======
            throw new PoolAjaxResponseError('Syntax Error', e);
>>>>>>> 6e3f225c
        }
        const { data, error, success } = response.status !== 204 ? json : { success: true };

        // trigger a new exception to capture later on request call site
        if (!success) {
            // notice: the pool responses with an error.type and error.message
            throw new PoolAjaxResponseError(error.message, null, error.type);
        }
        // Otherwise, simply resolve the received data
        return data;
    }

    /**
     * promise-based ajax request
     *
     * @see https://developer.mozilla.org/en-US/docs/Web/API/fetch
     * @see https://developer.mozilla.org/en-US/docs/Web/API/Fetch_API/Using_Fetch
     * @see https://blog.openreplay.com/ajax-battle-xmlhttprequest-vs-the-fetch-api
     * @param {string} ajaxMethod
     * @param {object} options
     * @return {Promise<*>}
     */
    request(ajaxMethod, data, options = {})
    {
        // the data attribute is a simplification for parameter passing. POST => body = data. GET => query = data.
        let key = 'query';
        if(options.method && options.method == 'POST')
            key = 'body';
        options[key] = data;

        const {
            headers,
            query = null,
            method = 'GET',
            module = this.getClassName(),
            body,
            ...extraOpts
        } = options;


        const reqOptions = {
            method,
            headers: {
                'X-Requested-With': 'XMLHttpRequest',
                ...headers
            },
            ...extraOpts
        };

        let defaultContentType = 'application/json';

        // if a body object is passed, automatically stringify it.
        if(body) {
            const types = [FormData, Blob, ArrayBuffer, URLSearchParams, DataView];
            if(typeof body == 'object' && !(types.includes(body.constructor))) {
                reqOptions.body = JSON.stringify(body);
            }
            else {
                // @see https://muffinman.io/uploading-files-using-fetch-multipart-form-data/
                // FormData, Blob, ArrayBuffer, TypedArray, URLSearchParams, DataView
                reqOptions.body = body;
                defaultContentType = '';
            }
        }

        if(defaultContentType && !reqOptions.headers['Content-Type']) {
            reqOptions.headers['Content-Type'] = defaultContentType;
        }

        let queryString = '';
        if (query) {
            let QueryURL = new URLSearchParams();

            for(const [key, value] of Object.entries(query)) {
                if(Array.isArray(value)) {
                    value.forEach(innerValue => QueryURL.append(key, innerValue));
                }
                else if(typeof value === 'object') {
                    for(const [innerKey, innerValue] of Object.entries(value)) {
                        QueryURL.append(key + '[' + innerKey + ']', innerValue.toString());
                    }
                }
                else {
                    QueryURL.append(key, value.toString());
                }
            }

            // Convert to encoded string and prepend with ?
            queryString = QueryURL.toString();
            queryString = queryString && `?${queryString}`;
        }

        const {
            origin, pathname
        } = window.location;

        let Endpoint = new URL(pathname + queryString, origin);
        Endpoint.searchParams.set('module', module);
        Endpoint.searchParams.set('method', ajaxMethod);

        // console.debug('fetch', Endpoint.toString(), reqOptions);
        return fetch(Endpoint, reqOptions).then(this.parseAjaxResponse);
    }

    /**
     * should be used (overwritten) to redraw the corresponding html element (necessary for module configurator)
     * @param options
     */
    redraw(options = {}) {}

    /**
     * creates a new unique GUI_Module. Makes the module globally known with $ in front of the name
     *
     * @param {string} GUIClassName
     * @param {string} name
     * @returns {GUI_Module}
     */
    static createGUIModule(GUIClassName, name)
    {
        if(Weblication.getInstance().module_exists(name)) {
            return Weblication.getInstance().getModule(name);
        }

        let myClass;
        if(typeof GUIClassName == 'function') {
            myClass = GUIClassName;
        }
        else {
<<<<<<< HEAD
            if(!Weblication.classesMapping[GUIClassName]) {
                throw new Error('Class ' + GUIClassName + ' is not registered. Please make sure to register your Module.');
=======
            if(!Weblication.classMapping[GUIClassName]) {
                throw new Error('Class ' + GUIClassName + ' is not registered.');
>>>>>>> 6e3f225c
            }
            myClass = Weblication.classMapping[GUIClassName];
        }

        return new myClass(name);
    }
}

console.debug('GUI_Module.class.js loaded');<|MERGE_RESOLUTION|>--- conflicted
+++ resolved
@@ -71,12 +71,7 @@
             json = JSON.parse(text);
         }
         catch(e) {
-<<<<<<< HEAD
-            console.error('Unparsed text', text);
-            throw e;
-=======
             throw new PoolAjaxResponseError('Syntax Error', e);
->>>>>>> 6e3f225c
         }
         const { data, error, success } = response.status !== 204 ? json : { success: true };
 
@@ -205,13 +200,8 @@
             myClass = GUIClassName;
         }
         else {
-<<<<<<< HEAD
-            if(!Weblication.classesMapping[GUIClassName]) {
+            if(!Weblication.classMapping[GUIClassName]) {
                 throw new Error('Class ' + GUIClassName + ' is not registered. Please make sure to register your Module.');
-=======
-            if(!Weblication.classMapping[GUIClassName]) {
-                throw new Error('Class ' + GUIClassName + ' is not registered.');
->>>>>>> 6e3f225c
             }
             myClass = Weblication.classMapping[GUIClassName];
         }
