<?php
/**
 * # PHP Object Oriented Library (POOL) #
 *
 * Class MySQLi_Interface ist ein Datenbank-Layer fuer MySQLi.
 * Diese Klasse implementiert die Schnittstelle zu MySQL. Ueber
 * sie ist der Aufbau einer Verbindung moeglich. Sie behandelt
 * alle MySQL spezifischen PHP API Befehle (z.B. mysqli_connect).
 *
 * Dabei kapselt sie nicht nur einfach die API Befehle, sondern
 * beherrscht eine komplette Verbindungskennung-Verwaltung
 * zum Resourcen-Sharing.
 * Sie liefert eine Statistik ueber Anzahl der ausgefuehrten
 * Queries in einem Script, hilft beim Debug durch den Log des
 * zuletzt ausgefuehrten SQL Statements und das geilste:
 * sie kann mit einer Cluster-Datenbank, die in ein
 * Schreib und Lese-Cluster aufgeteilt ist, umgehen!!!
 *
 * Verbindungen werden nur einmalig geoffnet und am Ende
 * der Script Ausfuehrung ueber MySQL_Interface::close
 * geschlossen.
 *
 *
 * @version $Id: MySQLi_Interface.class.php 38690 2019-09-03 15:08:59Z manhart $
 * @version $Revision: 38690 $
 *
 * @see DataInterface.class.php
 * @since 2019/02/28
 * @author Alexander Manhart <alexander@manhart.bayern>
 * @link https://www.manhart-it.de
 */

use pool\classes\Database\DataInterface;
use pool\classes\Exception\MissingArgumentException;
use pool\classes\Utils\Singleton;

enum ConnectionMode: string
{
    case READ = 'READ';
    case WRITE = 'WRITE';
}


/**
 * MySQLi_Interface
 *
 * MySQL Datenbank Layer (Schnittstelle zum MySQL Server)
 *
 * @package pool
 * @author Alexander Manhart <alexander@manhart-it.de>
 * @version $Id: MySQLi_Interface.class.php 38690 2019-09-03 15:08:59Z manhart $
 **/
class MySQLi_Interface extends DataInterface
{
    /**
     * @var array<string, int> available cluster modes <br>
     * Its unclear what the array values mean, they seem to refer to a default inside $this->available_hosts
     */
    private array $modes = [ConnectionMode::READ->value => 0, ConnectionMode::WRITE->value => 1];

    private array $commands = ['SELECT', 'SHOW', 'INSERT', 'UPDATE', 'DELETE', 'EXPLAIN', 'ALTER', 'CREATE', 'DROP', 'RENAME',
            'CALL', 'REPLACE', 'TRUNCATE', 'LOAD', 'HANDLER', 'DESCRIBE', 'START', 'COMMIT', 'ROLLBACK',
            'LOCK', 'SET', 'STOP', 'RESET', 'CHANGE', 'PREPARE', 'EXECUTE', 'DEALLOCATE', 'DECLARE', 'OPTIMIZE'];

    /** Letzter benutzer MySQL Link */
    private ?mysqli $last_connect_id;

    /** Letzter ausgeführter Query */
    public string $last_Query; // for pray to see the active/last sql statement;

    /** Saves fetched Mysql results */
    private array $row = array();

    /** Saves fetched Mysql row-sets */
    private array $rowset = array();

    /** Anzahl insgesamt ausgeführter Queries */
    private int$num_queries = 0;

    /** Anzahl insgesamt ausgeführter Lesevorgänge */
    private int $num_local_queries = 0;

    /** Anzahl insgesamt ausgeführter Schreibvorgänge */
    private int $num_remote_queries = 0;

    /** Enthält ein Array bestehend aus zwei Hosts für Lese- und Schreibvorgänge. Sie werden für die Verbindungsherstellung genutzt. */
    private array $hosts = array();

    /**
     * Enthält den Variablennamen des Authentication-Arrays; Der Variablenname wird vor dem Connect aufgelöst;
     * Das Database Objekt soll keine USER und PASSWOERTER intern speichern. Vorsicht wegem ERRORHANDLER!
     */
    private string $auth = "";

    /** @var array<String, array<String, resource>>  Array of Mysql Links; Aufbau $var[$mode][$database] = resource */
    private array $connections = [ConnectionMode::READ->value => [], ConnectionMode::WRITE->value => []];

    /** Alle verfügbaren Master u. Slave Hosts */
    var string|array $available_hosts = array();

    /**
     * Erzwingt Lesevorgänge über den Master-Host für Schreibvorgänge
     * (Wird gebraucht, wenn geschrieben wird, anschließend wieder gelesen. Die Replikation hinkt etwas nach.)
     */
    public bool $force_backend_read = false;

    /** Standard Datenbank */
    private string $default_database = '';

    /** Speichert das Query Result zwischen */
    var bool|mysqli_result $query_result = false;

    /** Zuletzt ausgeführtes SQL Kommando */
    var string $last_command = '';

    /** Zeichensatz für die MySQL Verbindung */
    var string $default_charset = '';

    /** Network port for connecting to server */
    var int $port = 3306;

    /**---- class constants ----*/
    const ZERO_DATE = '0000-00-00';
    const ZERO_TIME = '00:00:00';
    const ZERO_DATETIME = '0000-00-00 00:00:00';
    const MAX_DATE = '9999-12-31';
    const MAX_DATETIME = '9999-12-31 23:59:59';

    /**
     * @return string name of the driver. it is used to identify the driver in the configuration and for the factory to load the correct data access objects
     */
    public static function getDriverName(): string
    {
        return 'mysql';
    }

    /**
     * Sets up the object.
     * Einstellungen:
     * persistency = (boolean) Persistente Verbindung (Default true)
     * host = (array)|(string) Hosts des MySQL Servers (es koennen auch Cluster bedient werden host[0] = read; host[1] = write)
     * database = (string) Standard Datenbank
     * auth = (array) Authentication Array, Default 'mysql_auth' (siehe access.inc.php)
     *
     * @param array $connectionOptions Einstellungen
     * @return boolean Erfolgsstatus
     * @throws Exception
     */
    public function setOptions(array $connectionOptions): bool
    {
        // $this->persistency = array_key_exists('persistency', $Packet) ? $Packet['persistency'] : false;
        $this->force_backend_read = $connectionOptions['force_backend_read'] ?? false;

        $this->available_hosts = $connectionOptions['host'] ??
            throw new MissingArgumentException('MySQL_Interface::setOptions Bad Packet: no key "host"');

        $this->default_database = $connectionOptions['database'] ??
            throw new MissingArgumentException('MySQL_Interface::setOptions Bad Packet: no key "database"');

        if (array_key_exists('port', $connectionOptions))
            $this->port = $connectionOptions['port'];

        if (array_key_exists('charset', $connectionOptions))
            $this->default_charset = $connectionOptions['charset'];

        $this->auth = $connectionOptions['auth'] ?? 'mysql_auth';// fallback verwendet zentrale, globale Authentifizierung

        /* @noinspection PhpUnhandledExceptionInspection no connection is attempted*/
        $this->__findHostForConnection();

        return true;
    }

    /**
     * When using clusters moves random hosts from $this->available_hosts to $this->hosts
     * @throws Exception
     */
    private function __findHostForConnection(ConnectionMode $connectionMode = null): int
    {
        $available_hosts =& $this->available_hosts;
        $alternativeHosts = 0;
        if (is_array($available_hosts))
            /** Multiple Clusters: move one random host to the hosts list*/
            foreach ($this->modes as $clusterMode => $clusterModeSpecificIndexUsedInAvailableHosts) {
                /** @var array|null $hostList reference to hosts available in this mode */
                $hostList =& $available_hosts[$clusterMode];
                if ((!$connectionMode || $connectionMode == $clusterMode) && $hostList) {//targeting that specific mode or no specific one
                    $key = array_rand($hostList);//changed from random int-key
                    $host = $hostList[$key];
                    unset($hostList[$key]);//remove option
                    if ($clusterMode == ConnectionMode::READ)//is this just an error in the original code?
                        $hostList = array_values($hostList);//reindex; should be unnecessary with array_rand
                    $alternativeHosts += sizeof($hostList);
                } else//requested connectionMode isn't matching clusterMode or the cluster mode has no remaining hosts
                    // no clue what's going on here I presume this fetches a default
                    $host = $available_hosts[$clusterModeSpecificIndexUsedInAvailableHosts] ?? false;

                if ($host) $this->hosts[$clusterMode] = $host;
            }
        else /**Ein MySQL Server fuer Lesen und Schreiben*/
            $this->hosts = [
                ConnectionMode::READ->value => $available_hosts,
                ConnectionMode::WRITE->value => $available_hosts,
            ];

        return $alternativeHosts;
    }

    /**
     * Ermittelt, ob noch Master-/Slave Hosts zur Verfuegung stehen
     */
    private function hasAnotherHost(ConnectionMode $mode): bool
    {
        return (is_array($hosts = $this->available_hosts[$mode->value]??0)
            && sizeof($hosts)>0);
    }


    private array $authentications = [];

    /**
     * Liest die Authentication-Daten aus Array und gibt sie als Array zurueck
     *
     * @param ConnectionMode $mode Beschreibt den Zugriffsmodus Schreib-Lesevorgang
     * @return array mit Key username und password
     * @throws Exception
     */
    private function __get_auth(ConnectionMode $mode): array
    {
        $auth = &$this->authentications[$this->auth];
        $auth ??=
            (file_exists($authFile = constant('DBACCESSFILE')))
                ? (require $authFile)[$this->auth] ?? []
                : [];

        $hostname = $this->hosts[$mode->value];//normalize mode for lookup
        return $auth[$hostname] ??//now testing hostname that is returned instead of reading-host
            throw new Exception("MySQL access denied! No authentication data available (Database: $hostname Mode: $mode->value).");

    }

    /**
     *
     * @param $database string Datenbank
     * @param ConnectionMode $mode string Lese- oder Schreibmodus
     * @return mysqli Gibt Resource der MySQL Verbindung zurueck
     * @throws Exception
     */
    private function __get_db_conid(string $database, ConnectionMode $mode): mysqli
    {
        if (!($database || ($database = $this->default_database))) //No DB specified
            throw new Exception('No database selected (__get_db_conid)!');
        if ($this->hosts[ConnectionMode::READ->value] == $this->hosts[ConnectionMode::WRITE->value])
            $mode = ConnectionMode::READ; // same as WRITE
        return $this->connections[$mode->value][$database] ?? //fetch from cache
            $this->openNewDBConnection($mode, $database);
    }

    /**
     * @throws Exception
     */
    private function openNewDBConnection(ConnectionMode $mode, string $database): mysqli
    {
        $host = $this->hosts[$mode->value].':'.$this->port;
        $auth = $this->__get_auth($mode);
        $credentials = $auth[$database] ?? $auth['all'] ?? [];
        $db_pass = $credentials['password'] ?? '';
        $db_user = $credentials['username'] ?? '';

        //open connection
        $conid = mysqli_connect($host, $db_user, $db_pass, '', $this->port);

        if(defined($x = 'LOG_ENABLED') && constant($x) &&
            defined($x = 'ACTIVATE_INTERFACE_SQL_LOG') && constant($x) == 2 &&
            ($Log = Singleton::get('LogFile'))->isLogging()) {
            //Logging enabled
            $sqlTarget = "TO $host MODE: $mode->name DB: $database";
            $Log->addLine(($conid) ? "CONNECTED $sqlTarget" :
                "FAILED TO CONNECT $sqlTarget (MySQL-Error: ".mysqli_connect_errno().': '.mysqli_connect_error().')');
        }

        if(($conid && $this->default_charset && !$this->_setNames($this->default_charset, $conid))// failed to set default charset of connection
            || (!@mysqli_select_db($conid, $database))) {//failed to set default database
            $mysqli_error = 'MySQL ErrNo '.mysqli_errno($conid).': '.mysqli_error($conid);
            mysqli_close($conid);//abort new connection due to Error
            $conid = null;
        }
        if($conid) //set default and store connection
            return $this->connections[$mode->value][$database] = $conid;
        elseif($this->hasAnotherHost($mode)) {//connection errored out but alternative hosts exist -> recurse
            $this->__findHostForConnection($mode);
            return $this->openNewDBConnection($mode, $database);
        }
        else throw new Exception($mysqli_error ?? //no alternative host left
                "MySQL connection to host '$host' with mode $mode->name failed!"
                ." Used default database '$database' (MySQL ErrNo "
                .mysqli_connect_errno().': '.mysqli_connect_error().')!');
    }

    /**
     * Baut eine Verbindung zur Datenbank auf.
     * @throws Exception
     */
    public function open(string $database = ''): bool
    {
        $this->__get_db_conid($database, ConnectionMode::READ);
        if ($this->hosts[ConnectionMode::READ->value] != $this->hosts[ConnectionMode::WRITE->value]) {
            $this->__get_db_conid($database, ConnectionMode::WRITE);
        }
        return ($this->isConnected($database) and $this->isConnected($database, ConnectionMode::WRITE));
    }

    /**
     * Ueberprueft ob eine MySQL Verbindung besteht und baut verloren gegangene Verbindung wieder auf (bis PHP 5.0.13)
     */
    public function isConnected(string $database = '', ConnectionMode $mode = ConnectionMode::READ): bool
    {
        if ($this->hosts[ConnectionMode::READ->value] == $this->hosts[ConnectionMode::WRITE->value])
            $mode = ConnectionMode::READ; // same as host
        $database = $database ?: $this->default_database;
        $connection = &$this->connections[$mode->value][$database];
        return $connection instanceof mysqli && !$connection->connect_error &&
            mysqli_ping($connection);
    }

    /**
     * Closes all connections and clears them from the register
     */
    public function close(): bool
    {
        $readConnections = &$this->connections[ConnectionMode::READ->value];
        $writeConnections = &$this->connections[ConnectionMode::WRITE->value];

        if (is_array($readConnections)) {
            foreach ($readConnections as $database => $conid) if ($conid instanceof mysqli) {
                @mysqli_close($conid);
                // workaround, sonst schlägt die Schleife für write mode fehl. // But why? The documentation doesn't say close isn't idempotent
                if ((isset($writeConnections[$database])) && ($conid == $writeConnections[$database]))
                    unset($writeConnections[$database]);
            }
            $readConnections = [];
        }
        if (is_array($writeConnections)) {
            foreach ($writeConnections as $conid) if ($conid instanceof mysqli)
                @mysqli_close($conid);
            $writeConnections = [];
        }
        return true;
    }

    /**
     * Executes a SQL-Statement.<br>
     * Saves query to this->sql<br>
     * Resets query_result<br>
     * Gets a conid and saves it to last_connect_id<br>
     * Updates last command on success
     *
     * @throws \Exception
     * @see MySQLi_Interface::__get_db_conid
     */
    public function query(string $query, string $database = ''): mysqli_result|bool
    {
        //Store query in attribute
        $this->last_Query = $sql = ltrim($query);
        // reset query result
        $this->query_result = false;
        if (!$sql)//nothing to do
            return false;
        //identify command
        $offset = strspn($sql, "( \n\t\r");//skip to the meat
        //find position of first whitespace, starting from magic value 2 from old code
        $pos = strcspn($sql, " \n\r\t", $offset + 2) + 2;// TODO MySQL Syntax DO, USE?
        $command = strtoupper(substr($sql, $offset, $pos));//cut command from Query
        if (IS_TESTSERVER && !in_array($command, $this->commands))
            echo "Unknown command: '$command'<br>" .
                "in $sql<hr>" .
                'Please contact Alexander Manhart for MySQL_Interface in the function query()';
        $isSELECT = ($command == 'SELECT');//mode selection
        $mode = !$isSELECT || $this->force_backend_read ? ConnectionMode::WRITE->name : ConnectionMode::READ->name;
        if ($isSELECT)
            $this->num_local_queries++;
        else
            $this->num_remote_queries++;
        $this->num_queries++;
        $conid = $this->__get_db_conid($database, ConnectionMode::READ);//connect
        $this->query_result = @mysqli_query($conid, $this->last_Query);//run
        $this->last_connect_id = $conid;
        if ($this->query_result)//Query successful
            $this->last_command = $command;
        if (defined($x='LOG_ENABLED') && constant($x) &&
            defined($x='ACTIVATE_INTERFACE_SQL_LOG') && constant($x) == 2 &&
            ($Log = Singleton::get('LogFile'))->isLogging())
            //Logging enabled
            $Log->addLine('SQL MODE: ' . $mode);
        return $this->query_result;
    }

    /**
     * Returns the first command of the most recently executed statement in uppercase e.g. SELECT
     */
    public function getLastSQLCommand(): string
    {
        return $this->last_command;
    }

    /**
     * Anzahl gefundener Datensaetze (Rows)
     */
    public function numRows($query_result = false)
    {
        if (!$query_result)//try object property
            $query_result = $this->query_result ?? false;
        $result = $query_result instanceof mysqli_result ?
            mysqli_num_rows($query_result) : 0;
        assert(is_int($result));
        return $result;
    }

    /**
     * Anzahl betroffener Datensaetze (Rows) der letzen SQL Abfrage
     */
    public function affectedRows(): int|false
    {
        return ($this->last_connect_id) ? mysqli_affected_rows($this->last_connect_id) : false;
    }

    /**
     * Ermittelt die Spaltenanzahl einer SQL Abfrage
<<<<<<< HEAD
     */
    public function numFields(false|mysqli_result $query_result = false): int
=======
     *
     * @param false|mysqli_result $query_result Query Ergebnis-Kennung
     * @return integer Bei Erfolg einen Integer Wert, bei Misserfolg false
     **/
    private function numFields(false|mysqli_result $query_result = false):int
>>>>>>> feff4861
    {
        $query_result = $query_result ?: $this->query_result ?? false;
        return $query_result instanceof mysqli_result ? mysqli_num_fields($query_result) : 0;
    }

    /**
<<<<<<< HEAD
     * Set result pointer to a specified field offset
     */
    public function fieldSeek(int $index, false|mysqli_result $query_result = false): bool
=======
     * Liefert den Namen eines Feldes in einem Ergebnis
     * Seems to be broken ^^
     * @param int $offset Feldindex
     * @param int $query_id Query Ergebnis-Kennung
     * @return string Bei Erfolg Feldnamen, bei Misserfolg false
     **/
    private function fieldName(int $offset, int $query_id = 0):bool
>>>>>>> feff4861
    {
        $query_result = $query_result ?: $this->query_result ?? false;
        return $query_result instanceof mysqli_result && mysqli_field_seek($query_result, $index);
    }

    /**
     * Liefert den Typ eines Feldes in einem Ergebnis
     * Seems to be broken ^^
<<<<<<< HEAD
     */
    public function fieldType(int $offset, int $query_id = 0): false|object
=======
     * @param int $offset Feldindex
     * @param int $query_id Query Ergebnis-Kennung
     * @return string Bei Erfolg Feldtyp, bei Misserfolg false
     **/
    private function fieldtype(int $offset, int $query_id = 0): false|object
>>>>>>> feff4861
    {
        $query_id = $query_id ?: $this->query_result ?? 0;
        return ($query_id) ? mysqli_fetch_field_direct($query_id, $offset) : false;
    }

    /**
     * Liefert einen Datensatz als assoziatives Array und indiziertes Array
<<<<<<< HEAD
     */
    public function fetchRow(false|mysqli_result $query_result = false): array|null|false
=======
     *
     * @param integer $query_id Query Ergebnis-Kennung
     * @return array Datensatz in einem assoziativen Array
     **/
    private function fetchRow($query_resource = false): false|array
>>>>>>> feff4861
    {
        $query_result = $query_result ?: $this->query_result;
        return $query_result ? mysqli_fetch_assoc($query_result) : false;
    }

    /**
     * Liefert einen Datensatz als assoziatives Array und numerisches Array
     */
    public function fetchRowSet(false|mysqli_result $query_result = false, ?callable $callbackOnFetchRow = null, array $metaData = []): array
    {
        $query_result = $query_result ?: $this->query_result;

        $rowSet = [];
        // todo faster way?
        while (($row = mysqli_fetch_assoc($query_result)) != null) {
            if($metaData) {
                // todo faster way?
                foreach($row as $col => $val) {
                    if(isset($metaData['columns'][$col]) && $val !== null) {
                        settype($row[$col], $metaData['columns'][$col]['phpType']);
                    }
                }
            }
            if($callbackOnFetchRow) {
                $row = call_user_func($callbackOnFetchRow, $row);
            }
            $rowSet[] = $row;
        }
        return $rowSet;
    }

    /**
     * Retrieves the contents of one cell from a MySQLi result set.
     */
    public function fetchField(string $field, int $rowNum = -1, false|mysqli_result|null $query_resource = false): mixed
    {
        $query_resource = $query_resource ?: $this->query_result;
        if ($rowNum <= -1 || !$query_resource)
            return false;//abort
        return $this->mysqli_result($query_resource, $rowNum, $field);
    }

    /**
     * Retrieves the contents of one cell from a MySQLi result set.
     */
    private function mysqli_result(mysqli_result $query_result, int $rowNum, int|string $field = 0): mixed
    {
        return mysqli_data_seek($query_result, $rowNum)//nice staged execution
            && ($row = mysqli_fetch_array($query_result))
            && array_key_exists($field, $row) ?
                $row[$field] : false;
    }

    /**
     * Adjusts the result pointer to an arbitrary row in the result
     */
    private function rowSeek(int $rowNum, mysqli_result $query_id = null): bool
    {
        $query_id = $query_id ?: $this->query_result;
        return $query_id && mysqli_data_seek($query_id, $rowNum);
    }

    /**
     * Liefert die ID einer vorherigen INSERT-Operation.
     * Hinweis:
     * mysql_insert_id() konvertiert den Typ der Rueckgabe der nativen MySQL C API Funktion mysql_insert_id() in den Typ long (als int in PHP bezeichnet). Falls Ihre AUTO_INCREMENT Spalte vom Typ BIGINT ist, ist der Wert den mysql_insert_id() liefert, nicht korrekt. Verwenden Sie in diesem Fall stattdessen die MySQL interne SQL Funktion LAST_INSERT_ID() in einer SQL-Abfrage
     *
     * @return false|int|string Bei Erfolg die letzte ID einer INSERT-Operation
     */
    public function nextId(): false|int|string
    {
        return ($this->last_connect_id) ? mysqli_insert_id($this->last_connect_id) : false;
    }

    /**
     * Liefert Anzahl betroffener Zeilen (Rows) ohne Limit zurück.
     *
     * @return int Anzahl Zeilen
     * @throws \Exception
     */
    public function foundRows(): int
    {
        $sql = 'SELECT FOUND_ROWS() as foundRows';
        $query_id = $this->query($sql);
        if (!$query_id)
            return 0;
        $foundRows = $this->fetchField('foundRows', 0, $query_id);
        $this->freeResult($query_id);
        assert(is_int($foundRows));
        return $foundRows;
    }

    /**
     * Gibt eine Liste aller Felder eine Datenbank-Tabelle zurueck
     * Ergebnis:
     * $array['Field'][index]
     * $array['Type'][index]
     * $array['Null'][index]
     * $array['Key'][index]
     * $array['Default'][index]
     * $array['Extra'][index]
     *
     * @param $table
     * @param $database
     * @param $fields
     * @param $pk
     * @return array Liste mit Feldern ($array['name'][index], etc.)
     * @throws Exception
     */
    public function listfields($table, $database, &$fields, &$pk): array
    {
        $rows = [];

        $sql = <<<SQL
select
    COLUMN_NAME,
    DATA_TYPE,
    COLUMN_TYPE,
    COLUMN_KEY
from information_schema.COLUMNS
where TABLE_SCHEMA = '$database'
  AND TABLE_NAME = '$table'
SQL;

        // $query = 'SHOW COLUMNS FROM `' . $table . '`';
        $result = mysqli_query($this->__get_db_conid($database, ConnectionMode::READ), $sql, MYSQLI_USE_RESULT);

        if ($result !== false) {
            while ($row = mysqli_fetch_assoc($result)) {
                $phpType = match ($row['DATA_TYPE']) {
                    'int', 'tinyint', 'bigint', 'smallint', 'mediumint' => 'int',
                    'decimal', 'double', 'float', 'number' => 'float',
                    default => 'string',
                };
                if(str_starts_with($row['COLUMN_TYPE'], 'tinyint(1)')) {
                    $phpType = 'bool';
                }
                $row['phpType'] = $phpType;
                $rows[] = $row;
                $fields[] = $row['COLUMN_NAME'];
                if ($row['COLUMN_KEY'] == 'PRI') {
                    $pk[] = $row['COLUMN_NAME'];
                }
            }
            $this->freeResult($result);
        }

        return $rows;
    }

    /**
     * Get information about a column
     *
     * @throws \Exception
     */
    public function getColumnMetadata(string $database, string $table, string $field): array
    {
        if(!$database || !$table || !$field) {
            throw new \pool\classes\Exception\InvalidArgumentException('Database, table and field names must be non-empty strings.');
        }

        $result = mysqli_query($this->__get_db_conid($database, ConnectionMode::READ),
            "SHOW COLUMNS FROM `$table` like '$field'");
        $row = [];
        if(mysqli_num_rows($result)) $row = mysqli_fetch_assoc($result);
        $this->freeResult($result);
        return $row;
    }

    /**
     * Frees the memory associated with a result
     *
     * @param false|mysqli_result $query_result Query Ergebnis-Kennung
     * @return void Bei Erfolg true, bei Misserfolg false
     */
    public function freeResult(false|mysqli_result $query_result = false): void
    {
        $query_result = $query_result ?: $this->query_result;
        if($query_result) mysqli_free_result($query_result);
    }

    /**
     * Returns the mysqli error of the last executed query
     * @return array
     */
    public function getError(): array
    {
        return [
            'message' => mysqli_error($this->last_connect_id),
            'code' => mysqli_errno($this->last_connect_id)
        ];
    }

    /**
     * Liefert den Fehlertext der zuvor ausgefuehrten MySQL Operation und liefert die Nummer einer Fehlermeldung
     * einer zuvor ausgefuehrten MySQL Operation
     * @return string Fehlercode + ': ' + Fehlertext
     **/
    public function getErrorAsText(): string
    {
        $result = $this->getError();
        return "{$result["code"]}: {$result["message"]}";
    }

    /** Mit diesem Schalter werden alle Lesevorgänge auf die Backenddatenbank umgeleitet. **/
    public function forceMasterRead(): static
    {
        $this->force_backend_read = true;
        return $this;
    }

    /** Deaktiviert Lesevorgänge auf der Backenddatenbank. **/
    public function disableMasterRead(): static
    {
        $this->force_backend_read = false;
        return $this;
    }

    /**
     * Maskiert einen String zur Benutzung in mysql_query
     *
     * @param string $string Text
     * @return string Maskierter Text
     * @throws \Exception
     */
    public function escapeString(string $string, $database = ''): string
    {
        $connection = $this->__get_db_conid($database, ConnectionMode::READ);
        return mysqli_real_escape_string($connection, $string);
    }

    /**
<<<<<<< HEAD
=======
     * Liefert eine Zeichenkette mit der Version der Client-Bibliothek.
     *
     * @return string
     */
    private function getClientInfo()
    {
        return mysqli_get_client_info();
    }

    /**
>>>>>>> feff4861
     * Ändert den Verbindungszeichensatz und -sortierfolge. _setNames ist äquivalent zu den folgenden drei MySQL Anweisungen: SET character_set_client = x; SET character_set_results = x; SET character_set_connection = x;
     *
     * @param string $charset_name Zeichensatz
     * @param resource|null $conid Verbindungs-ID/Resource
     * @return boolean
     */
    private function _setNames(string $charset_name, $conid = null): bool
    {
        return $conid instanceof mysqli && mysqli_set_charset($conid, $charset_name);
        // return mysql_query('SET NAMES \''.$charset_name.'\'', $conid);
    }
}<|MERGE_RESOLUTION|>--- conflicted
+++ resolved
@@ -426,35 +426,17 @@
 
     /**
      * Ermittelt die Spaltenanzahl einer SQL Abfrage
-<<<<<<< HEAD
-     */
-    public function numFields(false|mysqli_result $query_result = false): int
-=======
-     *
-     * @param false|mysqli_result $query_result Query Ergebnis-Kennung
-     * @return integer Bei Erfolg einen Integer Wert, bei Misserfolg false
-     **/
-    private function numFields(false|mysqli_result $query_result = false):int
->>>>>>> feff4861
+     */
+    private function numFields(false|mysqli_result $query_result = false): int
     {
         $query_result = $query_result ?: $this->query_result ?? false;
         return $query_result instanceof mysqli_result ? mysqli_num_fields($query_result) : 0;
     }
 
     /**
-<<<<<<< HEAD
      * Set result pointer to a specified field offset
      */
-    public function fieldSeek(int $index, false|mysqli_result $query_result = false): bool
-=======
-     * Liefert den Namen eines Feldes in einem Ergebnis
-     * Seems to be broken ^^
-     * @param int $offset Feldindex
-     * @param int $query_id Query Ergebnis-Kennung
-     * @return string Bei Erfolg Feldnamen, bei Misserfolg false
-     **/
-    private function fieldName(int $offset, int $query_id = 0):bool
->>>>>>> feff4861
+    private function fieldSeek(int $index, false|mysqli_result $query_result = false): bool
     {
         $query_result = $query_result ?: $this->query_result ?? false;
         return $query_result instanceof mysqli_result && mysqli_field_seek($query_result, $index);
@@ -463,16 +445,8 @@
     /**
      * Liefert den Typ eines Feldes in einem Ergebnis
      * Seems to be broken ^^
-<<<<<<< HEAD
-     */
-    public function fieldType(int $offset, int $query_id = 0): false|object
-=======
-     * @param int $offset Feldindex
-     * @param int $query_id Query Ergebnis-Kennung
-     * @return string Bei Erfolg Feldtyp, bei Misserfolg false
-     **/
-    private function fieldtype(int $offset, int $query_id = 0): false|object
->>>>>>> feff4861
+     */
+    private function fieldType(int $offset, int $query_id = 0): false|object
     {
         $query_id = $query_id ?: $this->query_result ?? 0;
         return ($query_id) ? mysqli_fetch_field_direct($query_id, $offset) : false;
@@ -480,16 +454,8 @@
 
     /**
      * Liefert einen Datensatz als assoziatives Array und indiziertes Array
-<<<<<<< HEAD
-     */
-    public function fetchRow(false|mysqli_result $query_result = false): array|null|false
-=======
-     *
-     * @param integer $query_id Query Ergebnis-Kennung
-     * @return array Datensatz in einem assoziativen Array
-     **/
-    private function fetchRow($query_resource = false): false|array
->>>>>>> feff4861
+     */
+    private function fetchRow(false|mysqli_result $query_result = false): array|null|false
     {
         $query_result = $query_result ?: $this->query_result;
         return $query_result ? mysqli_fetch_assoc($query_result) : false;
@@ -722,11 +688,7 @@
     }
 
     /**
-<<<<<<< HEAD
-=======
      * Liefert eine Zeichenkette mit der Version der Client-Bibliothek.
-     *
-     * @return string
      */
     private function getClientInfo()
     {
@@ -734,7 +696,6 @@
     }
 
     /**
->>>>>>> feff4861
      * Ändert den Verbindungszeichensatz und -sortierfolge. _setNames ist äquivalent zu den folgenden drei MySQL Anweisungen: SET character_set_client = x; SET character_set_results = x; SET character_set_connection = x;
      *
      * @param string $charset_name Zeichensatz
