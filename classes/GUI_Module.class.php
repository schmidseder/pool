<?php
/*
 * This file is part of POOL (PHP Object-Oriented Library)
 *
 * (c) Alexander Manhart <alexander@manhart-it.de>
 *
 * For the full copyright and license information, please view the LICENSE
 * file that was distributed with this source code.
 */

/**
 * POOL
 *
 * [P]HP [O]bject-[O]riented [L]ibrary
 *
 * Das GUI_Module ist die Basisklasse fuer alle graphischen Steuerelemente.
 * Sie generieren standardmaessig ein Template.
 * Fest definierte GUIs in Html Templates werden automatisch eingelesen, instanziert und mit Parametern gefuellt.
 * Werden GUIs erst zur Laufzeit des Programms beigemischt, schaltet man den Automatismus ab (im Konstruktor) und
 * verwendet am Ende (meist finalize) die Funktion GUI_Module::reviveChildGUIs().
 *
 * @version $Id: GUI_Module.class.php,v 1.7 2006/11/02 12:04:54 manhart Exp $
 * @version $Revision 1.0$
 * @version
 *
 * @since 2003-07-10
 * @author Alexander Manhart <alexander@manhart-it.de>
 * @link https://alexander-manhart.de
 */

use pool\classes\Core\Component;
use pool\classes\Core\Module;
use pool\classes\Core\PoolObject;
use pool\classes\Exception\ModulNotFoundException;

const REQUEST_PARAM_MODULE = 'module';
const REQUEST_PARAM_METHOD = 'method';
// const FIXED_PARAM_CONFIG = 'config';

class GUI_Module extends Module
{
    /**
     * Rapid Template Engine
     *
     * @var Template $Template
     * @see Template
     */
    public Template $Template;

    /**
     * Merkt sich mit dieser Variable das eigene Muster im Template (dient der Identifikation)
     *
     * @var string $marker
     */
    private string $marker;

    /**
     * Kompletter Inhalt (geparster Content)
     *
     * @var string $finalContent
     */
    private string $finalContent = '';

    /**
     * This will call the loadFiles method.
     *
     * @var bool $autoLoadFiles
     */
    protected bool $autoLoadFiles = true;

    /**
     * @var Template $TemplateBox Rapid Template Engine rendert eine Box (nur wenn diese ueber enableBox aktiviert wird)
     */
    private Template $TemplateBox;

    /**
     * This is how you put a HML template around this GUI. E.g. to create a frame around this template
     *
     * @var bool $enabledBox
     */
    private bool $enabledBox = false;

    /**
     * Is this module the Target of an Ajax-Call
     *
     * @var boolean
     */
    private bool $isAjax;

    /**
     * Ajax Request auf eine bestimmte Methode in einem GUI; f�hrt kein prepare aus
     *
     * @var string
     */
    private string $ajaxMethod;

    /**
     * Pass result unchanged as JSON string through
     */
    protected bool $plainJSON = false;

    /**
     * @var bool automatically create GUI_Module in JS
     */
    protected bool $js_createGUIModule = true;

    //    private array $inspectorProperties = [
    //        'moduleName' => [ // pool
    //            'pool' => true,
    //            'caption' => 'ModuleName',
    //            'type' => 'string',
    //            'value' => '',
    //            'element' => 'input',
    //            'inputType' => 'text'
    //        ]
    //    ];
    //
    //    protected array $configuration = [];

    /**
     * @var array<string, string> $templates files (templates) to be loaded, usually used with $this->Template->setVar(...) in the prepare function. Defined as an associated array [handle => tplFile].
     */
    protected array $templates = [];

    /**
     * @var array<int, string> $jsFiles javascript files to be loaded, defined as indexed array
     */
    protected array $jsFiles = [];

    /**
     * @var array|string[] $cssFiles css files to be loaded, defined as indexed array
     */
    protected array $cssFiles = [];

    /**
     * @var array<string, string> $ajaxMethods
     */
    protected array $ajaxMethods = [];

    /**
     * Checks if we are in an ajax call and creates a template object
     *
     * @param Component|null $Owner Besitzer vom Typ Component
     * @param array $params additional parameters
     *
     * @throws Exception
     */
    public function __construct(?Component $Owner, array $params = [])
    {
        parent::__construct($Owner, $params);

        $this->ajaxMethod = $_REQUEST[REQUEST_PARAM_METHOD] ?? '';
        $this->isAjax = isAjax() && $_REQUEST[REQUEST_PARAM_MODULE] && $this->ajaxMethod &&
            ($_REQUEST[REQUEST_PARAM_MODULE] == static::class || $_REQUEST[REQUEST_PARAM_MODULE] == $this->getClassName());

        $this->Template = new Template();
    }

    /**
     * Is this module the Target of an Ajax-Call
     *
     * @return bool
     */
    public function isAjax(): bool
    {
        return $this->isAjax;
    }

    /**
     * Liefert den Pfad des GUI's fuer die Template Engine
     *
     * @param bool $lookInside Wenn es sich um ein verschachteltes GUI handelt, dann sollte dies auf true stehen
     * @param bool $without_frame
     * @return string
     */
    function getTemplatePath(bool $lookInside = false, bool $without_frame = true): string
    {
        $Parent = $this->getParent();
        $parent_directory = '';
        if ($lookInside and $Parent != null) {
            do {
                if ($Parent instanceof GUI_Schema) {
                    $Parent = $Parent->getParent();
                    continue;
                }
                if ($without_frame and $Parent instanceof GUI_CustomFrame) {
                    $Parent = $Parent->getParent();
                    continue;
                }
                $parent_directory = $Parent->getClassName() . '/' . $parent_directory;
                $Parent = $Parent->getParent();
            } while ($Parent != null);
        }
        return $parent_directory . $this->getClassName();
    }

    /**
     * Autoloader for GUIModules
     *
     * @param string $GUIClassName
     * @param Module|null $ParentGUI
     * @return bool
     */
    public static function autoloadGUIModule(string $GUIClassName, ?Module $ParentGUI = null): bool
    {
        $hasNamespace = str_contains($GUIClassName, '\\');

        if($hasNamespace) {
            $GUIRootDirs = [
                DIR_DOCUMENT_ROOT
            ];

            $GUIClassName = str_replace('\\', '/', $GUIClassName);
        }
        else {
            $GUIRootDirs = [
                getcwd() . '/' . PWD_TILL_GUIS
            ];
            if(defined('DIR_POOL_ROOT')) {
                $GUIRootDirs[] = DIR_POOL_ROOT . '/' . PWD_TILL_GUIS;
            }
            if(defined('DIR_COMMON_ROOT')) {
                $GUIRootDirs[] = DIR_COMMON_ROOT . '/'. PWD_TILL_GUIS;
            }

            // directory + classname
            $GUIClassName = $GUIClassName . '/' . $GUIClassName;
        }

        // try to load class
        foreach ($GUIRootDirs as $GUIRootDir) {
            $GUIRootDir = addEndingSlash($GUIRootDir);

            $filename = $GUIRootDir . $GUIClassName . PoolObject::CLASS_EXTENSION;
            if (file_exists($filename)) {
                require_once $filename;
                return true;
            }

            // PSR-4 style
            $filename = $GUIRootDir . $GUIClassName . '.php';
            if(file_exists($filename)) {
                require_once $filename;
                return true;
            }

            if ($ParentGUI instanceof Module) {
                // verschachtelte GUI's
                $parent_directory = '';
                $parent_directory_without_frame = '';
                do {
                    if ($ParentGUI instanceof GUI_Schema) { // GUI_Schema ist nicht schachtelbar
                        $ParentGUI = $ParentGUI->getParent();
                        continue;
                    }
                    if (!$ParentGUI instanceof GUI_CustomFrame) {
                        $parent_directory_without_frame = $ParentGUI->getClassName() . '/' . $parent_directory_without_frame;
                    }
                    $parent_directory = $ParentGUI->getClassName() . '/' . $parent_directory;
                    $ParentGUI = $ParentGUI->getParent();
                } while ($ParentGUI != null);

                $filename = $GUIRootDir . $parent_directory . $GUIClassName . PoolObject::CLASS_EXTENSION;
                if (file_exists($filename)) {
                    require_once $filename;
                    return true;
                }

                $filename = $GUIRootDir . $parent_directory_without_frame . $GUIClassName . PoolObject::CLASS_EXTENSION;
                if (file_exists($filename)) {
                    require_once $filename;
                    return true;
                }
            }
        }
        return false;
    }

    /**
     * Erzeugt ein neues GUI Modul anhand des Klassennamens.
     * Faustregel fuer Owner: als Owner sollte die Klasse Weblication uebergeben werden
     * (damit ein Zugriff auf alle Unterobjekte gewaehrleistet werden kann).
     *
     * @param string $GUIClassName Name der GUI Klasse
     * @param Component|null $Owner Besitzer dieses Objekts
     * @param Module|null $ParentGUI parent module
     * @param string $params Parameter in der Form key1=value1&key2=value2=&
     * @param bool $autoLoadFiles parameter of GUI-constructor
     * @param bool $search Do search for GUIs in preloaded Content
     * @return GUI_Module Neues GUI_Module
     * @throws ModulNotFoundException
     * @see GUI_Module::searchGUIsInPreloadedContent()
     */
    public static function createGUIModule(string $GUIClassName, ?Component $Owner, ?Module $ParentGUI, string $params = '',
                                           bool   $autoLoadFiles = true, bool $search = true): GUI_Module
    {
        $class_exists = class_exists($GUIClassName, false);

        if (!$class_exists) {
            GUI_Module::autoloadGUIModule($GUIClassName, $ParentGUI);

            // retest
            $class_exists = class_exists($GUIClassName, false);
        }

        if ($class_exists) {
            $Params = new Input(Input::INPUT_EMPTY);
            $Params->setParams($params);

            /* @var $GUI GUI_Module */
            $GUI = new $GUIClassName($Owner, $Params->getData());
            //TODO check authorisation
            //$GUI->disable();
            if ($ParentGUI instanceof Module) {
                $GUI->setParent($ParentGUI);
            }
            if ($autoLoadFiles && $GUI->autoLoadFiles) {
                $GUI->loadFiles();
                if ($search)
                    $GUI->searchGUIsInPreloadedContent();
            }
            return $GUI;
        }
        else {//Class not found
            throw new ModulNotFoundException("Error while creating the class '$GUIClassName'");
        }
    }

    /**
     * Sucht in allen vorgeladenen Html Templates nach fest eingetragenen GUIs.<br>
     * Automatically creates them and adds them to the children of this Modul
     *
     * @param bool $recurse Execute this while creating the GUIs found in the preloaded content
     * @param bool $autoLoadFiles Preload the GUIs found
     * @return void
     * @throws ModulNotFoundException
     * @see GUI_Module::createGUIModule()
     */
    public function searchGUIsInPreloadedContent(bool $recurse = true, bool $autoLoadFiles = true): void
    {
        $TemplateFiles = $this->Template->getFiles();
        foreach ($TemplateFiles as $TemplateFile) {
            //pump content through searchGUIs
            $content = $TemplateFile->getContent();
            $newContent = $this->searchGUIs($content, $recurse, $autoLoadFiles);
            $TemplateFile->setContent($newContent, false);
        }
    }

    /**
     * Durchsucht den Inhalt nach GUIs.
     *
     * @param string $content Zu durchsuchender Inhalt
     * @return string Neuer Inhalt (gefundene GUIs wurden im Html Code ersetzt)
     * @throws ModulNotFoundException
     */
    protected function searchGUIs(string $content, bool $recurse = true, bool $autoLoadFiles = true): string
    {
        // search for GUIs like [\namespace\GUI_ClassName(key=val)] or [GUI_ClassName] in the content of the template
        $reg = '/\[([\w\x5c]*GUI_\w+)(\([^()]*\))?]/mU';
        $bResult = preg_match_all($reg, $content, $matches, PREG_SET_ORDER);

        if (!$bResult)//no GUIs
            return $content;
        else {//GUIs found
            $newContent = [];
            $caret = 0;
            foreach ($matches as $match) {
                $pattern = $match[0];
                $guiName = $match[1];
                $params = trim($match[2] ?? '', '()');
                //try building the GUI found
                $new_GUI = $this->createGUIModule($guiName, $this->getOwner(), $this, $params, $autoLoadFiles, $recurse);
                //get unique identifier
                $guiIdentifier = "[{$new_GUI->getName()}]";
                //store reference for later insertion in pasteChildren()
                $new_GUI->setMarker($guiIdentifier);
                //add GUI to child-list
                $this->insertModule($new_GUI);
                unset($new_GUI);

                //find the beginning of this Match
                $beginningOfMatch = strpos($content, $pattern, $caret);
                //save content between Matches
                $newContent[] = substr($content, $caret, $beginningOfMatch - $caret);
                //insert identifier
                $newContent[] = $guiIdentifier;
                //move caret to end of this match
                $caret = $beginningOfMatch + strlen($pattern);
            }//end foreach
            //add remainder
            $newContent[] = substr($content, $caret);
            return implode($newContent);
        }
    }

    /**
     * Wiederbeleben der Child GUIs (meist, falls Autoload auf false gesetzt wurde).
     * Die Funktion muss verwendet werden, wenn zur Laufzeit neue GUI Module gesetzt werden!
     *
     * @access public
     * @param string $content Content / Inhalt
     * @return string Content / Inhalt aller Childs
     *
     * @throws ModulNotFoundException
     * @throws Exception
     */
    public function reviveChildGUIs(string $content): string
    {
        //$content = $this -> FindGUIsByContent($content);
        $content = $this->searchGUIs($content);
        $this->prepareChildren();
        $this->finalizeChildren();
        return $this->pasteChildren($content);
    }

    /**
     * Setzt sich Merker, auf welchem FileHandle sitze ich. Welches Muster (Ident) habe ich innerhalb des Templates.
     *
     * @param string $marker Identifikation innerhalb des Templates
     */
    protected function setMarker(string $marker): void
    {
        $this->marker = $marker;
    }

    /**
     * Gibt einen Merker (Ident) zurueck
     *
     * @return string Ident/Pattern/Muster
     **/
    private function getMarker(): string
    {
        return $this->marker;
    }

    /**
     * Aktiviert eine Box. Erwartet als Parameter eine HTML Vorlage mit der Box.
     * In der Vorlage muss der Platzhalter {CONTENT} stehen. Bei Bedarf kann noch {TITLE} gesetzt werden.
     *
     * @param string $title Titel
     * @param string $template HTML Vorlage (nur Dateiname ohne Pfad; Standard "tpl_box.html"); sucht immer im Projektverzeichnis nach der Vorlage.
     **/
    public function enableBox(string $title = '', string $template = 'tpl_box.html'): static
    {
        $file = $this->Weblication->findTemplate($template, $this->getClassName());
        if ($file) {
            $this->TemplateBox = new Template();
            $this->TemplateBox->setFilePath('stdout', $file);
            $this->TemplateBox->setVar('TITLE', $title);
            $this->enabledBox = true;
        }
        else {
            $this->enabledBox = false;
        }
        return $this;
    }

    /**
     * Deaktiviert die Box.
     */
    public function disableBox(): static
    {
        $this->enabledBox = false;
        return $this;
    }

    /**
     * autoload templates, css- and js-files
     * @return $this
     */
    public function loadFiles()
    {
        if (!$this->getWeblication())
            return $this;

        $className = $this->getClassName();

        foreach ($this->templates as $handle => $file) {
            $template = $this->Weblication->findTemplate($file, $className);
            $this->Template->setFilePath($handle, $template);
        }

        if ($this->getWeblication()->hasFrame())
            $Frame = $this->getWeblication()->getFrame();
<<<<<<< HEAD
        elseif ($this instanceof GUI_CustomFrame)
=======
        }
        else {
            $hasFrame = $this instanceof GUI_CustomFrame;
            if (!$hasFrame) {
                return $this;
            }
>>>>>>> 4038ea9f
            $Frame = $this;
        else
            return $this;

        foreach ($this->cssFiles as $cssFile) {
            $cssFile = $this->getWeblication()->findStyleSheet($cssFile, $className);
            $Frame->getHeadData()->addStyleSheet($cssFile);
        }

        foreach ($this->jsFiles as $jsFile) {
            $jsFile = $this->getWeblication()->findJavaScript($jsFile, $className);
            $Frame->getHeadData()->addJavaScript($jsFile);
        }

<<<<<<< HEAD
        // automatically includes the appropriate JavaScript class, instantiates it, and adds it to JS Weblication (if enabled).
        $this->js_createGUIModule($className);

=======
        /**
         * Including of the JavaScript class and Stylesheet with the same class/file name is done in the prepareContent() method.
         * @see GUI_Module::prepareContent()
         */
>>>>>>> 4038ea9f
        return $this;
    }

    /**
     * Automatically includes the appropriate JavaScript class, instantiates it, and adds it to JS Weblication. It also includes the CSS file.
     *
     * @param string $className
     * @param bool $includeJS
     * @param bool $includeCSS
     * @return bool
     */
    protected function js_createGUIModule(string $className = '', bool $includeJS = true, bool $includeCSS = true): bool
    {
<<<<<<< HEAD
        if (!$this->Weblication->hasFrame() || !$this->js_createGUIModule)
            return false;//abort
        $className = $className ?: $this->getClassName();
        //associated Stylesheet
        if($includeCSS && ($css = $this->Weblication->findStyleSheet("$className.css", $className, $this->isPOOL(), false)))
            $this->Weblication->getFrame()->getHeadData()->addStyleSheet($css);
        //associated Script
        if($includeJS && ($jsFile = $this->Weblication->findJavaScript("$className.js", $className, $this->isPOOL(), false)))
            $this->Weblication->getFrame()->getHeadData()->addJavaScript($jsFile);
        return (bool)($jsFile??true);//result of JS-lookup or true
=======
        if (!$this->js_createGUIModule) {
            return false;
        }

        if ($this->getWeblication()->hasFrame())
            $Frame = $this->getWeblication()->getFrame();
        elseif ($this instanceof GUI_CustomFrame)
            $Frame = $this;
        else
            return false;

        $className = $className ?: $this->getClassName();

        if($includeCSS) {
            $css = $this->Weblication->findStyleSheet($className . '.css', $className, $this->isPOOL(), false);
            if ($css) {
                $Frame->getHeadData()->addStyleSheet($css);
            }
        }

        if($includeJS) {
            $js = $this->Weblication->findJavaScript($className . '.js', $className, $this->isPOOL(), false);
            if (!$js) {
                return false;
            }

            $Frame->getHeadData()->addJavaScript($js);
        }

        return true;
>>>>>>> 4038ea9f
    }

    /**
     * Adds a closed method (Closure) as an Ajax call. Only Ajax methods are callable by the client.
     * @see GUI_Module::registerAjaxCalls()
     * @param string $alias name of the method
     * @param Closure $method class for anonymous function
     * @param bool $noFormat
     * @param mixed ...$meta
     * @return GUI_Module
     */
    protected function registerAjaxMethod(string $alias, Closure $method, bool $noFormat = false, ...$meta): self
    {
        $meta['alias'] = $alias;
        $meta['method'] = $method;
        $meta['noFormat'] = $noFormat;
        $this->ajaxMethods[$alias] = $meta;
        return $this;
    }

    /**
     * frontend control: Prepare data for building the content or responding to an ajax-call<br>
     * Called once all modules and files have been loaded
     */
    public function provision(): void
    {
    }

    /**
     * Runs provision on all modules
     *
     * @return void
     */
    public function provisionContent(): void
    {
        $this->provision();
        foreach ($this->childModules as $modul) {
            if ($modul instanceof GUI_Module)
                $modul->provisionContent();
        }
    }

    /**
     * frontend control: run/execute the main logic and fill templates.
     */
    protected function prepare()
    {
    }

    /**
     * Runs prepare on all modules
     * Preparing modules and their children.
     */
    public function prepareContent(): void
    {
        $this->prepare();
        $this->prepareChildren();

        if ($this->js_createGUIModule($this->getClassName()) && $Head = $this->Weblication->getHead()) {
            $Head->setClientData($this, $this->getClientVars());
        }
    }

    /**
     * Bereitet alle Html Templates aller Children auf.
     */
    private function prepareChildren(): void
    {
        foreach ($this->childModules as $Module) {
            $Module->importHandoff($this->handoff);
            if($Module instanceof GUI_Module)
                $Module->prepareContent();
        }
    }

    /**
     * Please override this method to register ajax calls
     * @return void
     * @see GUI_Module::registerAjaxMethod()
     */
    protected function registerAjaxCalls(): void
    {
    }

    /**
     * returns json encoded data of a method call of this object (intended use: ajax)
     *
     * @param string $requestedMethod
     * @return string
     * @throws ReflectionException
     * @throws Exception
     */
    private function invokeAjaxMethod(string $requestedMethod): string
    {
        // avoids unreadable error messages on the client side.
        ini_set('html_errors', 0);

        $result = '';
        if (!$this->enabled()) {
            $this->respondToAjaxCall(null, 'GUI '.self::class.' is not enabled', __METHOD__, 'access-denied', 403);
        }
        $this->registerAjaxCalls();
        $ajaxMethod = $this->ajaxMethods[$requestedMethod] ?? null;
        $Closure = $ajaxMethod['method'] ?? null;

        // 03.11.2022 @todo remove is_callable and the ReflectionMethod that depends on it
        if ($Closure) {
            $this->plainJSON = $ajaxMethod['noFormat'];
        } elseif (!is_callable([$this, $requestedMethod])) {
            return $this->respondToAjaxCall(null,
                "The method '$requestedMethod' in the class {$this->getClassName()} is not callable",
                __METHOD__, 'not-callable');
        }

        // @todo validate parameters?

        try {
            $ReflectionMethod = $Closure ? new ReflectionFunction($Closure) : new ReflectionMethod($this, $requestedMethod);
            $numberOfParameters = $ReflectionMethod->getNumberOfParameters();
        } catch (ReflectionException) {
            return $this->respondToAjaxCall(null, "Error calling method $requestedMethod on {$this->getClassName()}",
                __METHOD__, 'reflection');
        }

        // collect succeeding ajax calls that are not closures
        if (!$Closure) {
            Log::info("The method {$this->getClassName()}:$requestedMethod is not used as Closure ", ['className' => $this->getClassName(),
                'method' => $requestedMethod], 'ajaxCallLog');
        }

        error_clear_last();

        ob_start();


        $args = [];
        if ($numberOfParameters) {
            $parameters = $ReflectionMethod->getParameters();
            foreach ($parameters as $Parameter) {
                $value = $this->Input->getVar($Parameter->getName(), ($Parameter->isOptional() ? $Parameter->getDefaultValue() : ''));
                if (is_string($value)) {
                    if ($Parameter->getType()) {
                        switch ($Parameter->getType()->getName()) {
                            case 'float':
                                $value = (float)$value;
                                break;

                            case 'int':
                                $value = (int)$value;
                                break;

                            case 'bool':
                                $value = string2bool($value);
                                break;
                        }
                    } else {
                        if ($value === 'true' or $value === 'false') {
                            $value = (bool)$value;
                        }
                    }
                }

                $args[] = $value;
            }
        }
        $callingClassName = $this->getClassName();
        try {
            if ($Closure) {
                //TODO check Authorisation
                //if (!$accessGranted)
                //    return $this->respondToAjaxCall(null, $reason,__METHOD__, 'access-denied',405);

                // alternate: $result = $Closure->call($this, ...$args); // bind to another object possible
                /** @var mixed $result */
                $result = $Closure(...$args);
            } else {
                $result = $ReflectionMethod->invokeArgs($this, $args);
                $callingClassName = $ReflectionMethod->getDeclaringClass()->getName();
            }
        } catch (Throwable $e) {
            $this->plainJSON = false;
            $statusCode = 418;
        }

        $errorText = ob_get_contents();
        ob_end_clean();

        if (isset($e)){//ups
            $result = IS_DEVELOP ? $e->getTraceAsString() : '';
            $errorText = $e->getMessage();
            $errorType = $e::class;
        } else
            $errorType = 'undefined';
        return $this->respondToAjaxCall($result, $errorText,
            "$callingClassName:$requestedMethod", $errorType, $statusCode??200);
    }

    /**
     * checks if module is configurable (uses trait Configurable.trait.php; other solution would be via Reflections)
     *
     * @return bool
     */
    public function isConfigurable(): bool
    {
        return false;
    }

    /**
     * Creates a response to an Ajax call handling client format and encoding
     *
     * @param mixed $clientData
     * @param mixed $error
     * @param string $callingMethod optional; use __METHOD__
     * @param string $errorType
     * @param int $statusCode
     * @return string
     */
    protected function respondToAjaxCall(mixed $clientData, mixed $error, string $callingMethod = '', string $errorType='', int $statusCode = 200): string
    {
        header('Content-type: application/json', true, $statusCode);
        if (!$this->plainJSON) $clientData = [//standard client data-format
            'data' => $clientData,
            'success' => !$error,
            'error' => ($error ? ['message' => $error, 'type'=>$errorType] : null)
        ];
        //encode data
        $json = json_encode($clientData, JSON_UNESCAPED_UNICODE | JSON_UNESCAPED_SLASHES | JSON_PRESERVE_ZERO_FRACTION);
        if (json_last_error() == JSON_ERROR_NONE) return $json;
        //encoding error handling
        $error = json_last_error_msg() . ' in ' . $callingMethod . ': ' . print_r($clientData, true);
        $clientData = ['data' => [], 'success' => false, 'error' => ['message' => $error, 'type' => 'syntax']];
        return json_encode($clientData, JSON_UNESCAPED_UNICODE | JSON_UNESCAPED_SLASHES | JSON_PRESERVE_ZERO_FRACTION);
    }

    /**
     * enable plain JSON return (without change by the POOL)
     * @deprecated Set this in the Metadata when registering your method.
     * @see GUI_Module::registerAjaxMethod()
     * @param bool $activate
     * @return GUI_Module
     */
    public function respondAsPlainJSON(bool $activate = true): GUI_Module
    {
        $this->plainJSON = $activate;
        return $this;
    }

    /**
     * Stellt den Inhalt der Html Templates fertig und sorgt dafuer, dass auch alle Children fertiggestellt werden.
     * Das ganze geht von Innen nach Aussen!!! (umgekehrt zu CreateGUI, Init, PrepareContent)
     *
     * @return string Content / Inhalt
     * @throws Exception
     */
    public function finalizeContent(): string
    {
        if ($this->enabled()) {
            $this->finalizeChildren();
            if ($this->isAjax) {//GUI is target of the Ajax-Call
                //Start the Ajax Method -> returns JSON
                $content = $this->invokeAjaxMethod($this->ajaxMethod);
            } else {
                //Parse Templates or get the finished Content from a specific implementation
                $content = $this->finalize();
                //Wrap a GUI_Box around the content
                if ($this->enabledBox) {
                    $this->TemplateBox->setVar('CONTENT', $content);
                    $this->TemplateBox->parse('stdout');
                    $content = $this->TemplateBox->getContent('stdout');
                    $this->TemplateBox->clear();
                }
            }
            return $this->pasteChildren($content);
        }
        else {
            return "";
        }
    }

    /**
     * Fertigt alle Html Templates der Childs an.
     *
     * @throws Exception
     */
    private function finalizeChildren(): void
    {
        foreach ($this->childModules as $GUI) {
            if (!$GUI->enabled()) continue;
            if($GUI instanceof GUI_Module)
                $GUI->finalContent = $GUI->finalizeContent();
        }
    }

    /**
     * adopts the content of the children
     *
     * @param string $content Eigener Content
     * @return string Eigener Content samt dem Content der Child GUIs
     */
    private function pasteChildren(string $content): string
    {
        $replace_pairs = [];
        /** @var GUI_Module $GUI */
        foreach ($this->childModules as $GUI) {
            $replace_pairs[$GUI->getMarker()] = $GUI->finalContent;
        }
        return strtr($content, $replace_pairs);
    }

    /**
     * returns the contents of the module
     */
    protected function finalize(): string
    {
        $content = '';
        foreach ($this->templates as $handle => $tplFile)
            $content .= $this->Template->parse($handle)->getContent($handle);
        return $content;
    }
}<|MERGE_RESOLUTION|>--- conflicted
+++ resolved
@@ -483,16 +483,7 @@
 
         if ($this->getWeblication()->hasFrame())
             $Frame = $this->getWeblication()->getFrame();
-<<<<<<< HEAD
         elseif ($this instanceof GUI_CustomFrame)
-=======
-        }
-        else {
-            $hasFrame = $this instanceof GUI_CustomFrame;
-            if (!$hasFrame) {
-                return $this;
-            }
->>>>>>> 4038ea9f
             $Frame = $this;
         else
             return $this;
@@ -507,16 +498,10 @@
             $Frame->getHeadData()->addJavaScript($jsFile);
         }
 
-<<<<<<< HEAD
-        // automatically includes the appropriate JavaScript class, instantiates it, and adds it to JS Weblication (if enabled).
-        $this->js_createGUIModule($className);
-
-=======
         /**
          * Including of the JavaScript class and Stylesheet with the same class/file name is done in the prepareContent() method.
          * @see GUI_Module::prepareContent()
          */
->>>>>>> 4038ea9f
         return $this;
     }
 
@@ -530,18 +515,6 @@
      */
     protected function js_createGUIModule(string $className = '', bool $includeJS = true, bool $includeCSS = true): bool
     {
-<<<<<<< HEAD
-        if (!$this->Weblication->hasFrame() || !$this->js_createGUIModule)
-            return false;//abort
-        $className = $className ?: $this->getClassName();
-        //associated Stylesheet
-        if($includeCSS && ($css = $this->Weblication->findStyleSheet("$className.css", $className, $this->isPOOL(), false)))
-            $this->Weblication->getFrame()->getHeadData()->addStyleSheet($css);
-        //associated Script
-        if($includeJS && ($jsFile = $this->Weblication->findJavaScript("$className.js", $className, $this->isPOOL(), false)))
-            $this->Weblication->getFrame()->getHeadData()->addJavaScript($jsFile);
-        return (bool)($jsFile??true);//result of JS-lookup or true
-=======
         if (!$this->js_createGUIModule) {
             return false;
         }
@@ -554,25 +527,13 @@
             return false;
 
         $className = $className ?: $this->getClassName();
-
-        if($includeCSS) {
-            $css = $this->Weblication->findStyleSheet($className . '.css', $className, $this->isPOOL(), false);
-            if ($css) {
-                $Frame->getHeadData()->addStyleSheet($css);
-            }
-        }
-
-        if($includeJS) {
-            $js = $this->Weblication->findJavaScript($className . '.js', $className, $this->isPOOL(), false);
-            if (!$js) {
-                return false;
-            }
-
-            $Frame->getHeadData()->addJavaScript($js);
-        }
-
-        return true;
->>>>>>> 4038ea9f
+        //associated Stylesheet
+        if($includeCSS && ($css = $this->Weblication->findStyleSheet("$className.css", $className, $this->isPOOL(), false)))
+            $Frame->getHeadData()->addStyleSheet($css);
+        //associated Script
+        if($includeJS && ($jsFile = $this->Weblication->findJavaScript("$className.js", $className, $this->isPOOL(), false)))
+            $Frame->getHeadData()->addJavaScript($jsFile);
+        return (bool)($jsFile??true);//result of JS-lookup or true
     }
 
     /**
